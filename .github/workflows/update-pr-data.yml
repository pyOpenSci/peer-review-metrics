name: Update issue, pr and contrib metadata file for current year

on:
  workflow_dispatch:
  pull_request:
  schedule:
    # Runs on the 1 and 15 of each month at 00:00 UTC (see https://crontab.guru)
    - cron: "0 5 2,16 * 1"
    # Runs at 11pm on December 31st every year
    - cron: "0 23 31 12 *"

env:
  GITHUB_TOKEN: ${{ secrets.GITHUB_TOKEN }}

jobs:
  run-meta:
    if: github.repository_owner == 'pyopensci'
    runs-on: ubuntu-latest
    steps:
      - name: Check out the code
        uses: actions/checkout@v4
      - name: Setup Python
        uses: actions/setup-python@v5
        with:
          python-version: "3.10"
      - name: Upgrade pip
        run: |
          # install pip=>20.1 to use "pip cache dir"
          python -m pip install --upgrade pip wheel
      - name: Install webp
        run: |
          sudo apt-get update
          sudo apt-get install -y webp
      - name: Install pyosmeta
        run: pip install -r requirements.txt
      - name: Run get-prs
        run: python scripts/get-prs.py
      - name: Run get-reviews
        run: python scripts/get-reviews.py
      - name: Run get-sprint-data
        env:
<<<<<<< HEAD
          GITHUB_TOKEN: ${{ secrets.UPDATE_BOARD }}
        run: python scripts/get-sprint-data.py
      - name: get-review-contributors
        run: python scripts/get-review-contributors.py
      - name: Cache metrics
        uses: actions/upload-artifact@v4
        with:
          name: metrics
          path: _data

  create-pr:
    name: Create Pull Request
    runs-on: ubuntu-latest
    needs: run-meta
    if: github.ref == 'refs/heads/main'
    steps:
      - name: Check out the code
        uses: actions/checkout@v4
      - name: Download metrics
        uses: actions/download-artifact@v4
        with:
          name: metrics
          path: _data
=======
          GITHUB_TOKEN: ${{ secrets.PROJECTS_READ }}
        run: |
          pip install -r requirements.txt
          python scripts/get-prs.py
          python scripts/get-reviews.py
          python scripts/get-sprint-data.py
          python scripts/get-review-contributors.py 
>>>>>>> 8f9d92a0
      - name: Create Pull Request
        uses: peter-evans/create-pull-request@v6
        with:
          add-paths: |
            _data/*.csv
          author: Leah <leah@pyopensci.org>
          base: main
          branch: contribs
          commit-message: "Update: issue, pr and contrib metadata file for current year"
          delete-branch: true
          title: Update contributor and review data
        env:
          # Custom token needed to trigger PR checks, as GITHUB_TOKEN won't
          # https://github.com/peter-evans/create-pull-request/blob/main/docs/concepts-guidelines.md#triggering-further-workflow-runs
          GITHUB_TOKEN: ${{ secrets.PYOS_PR_TOKEN }}<|MERGE_RESOLUTION|>--- conflicted
+++ resolved
@@ -10,7 +10,7 @@
     - cron: "0 23 31 12 *"
 
 env:
-  GITHUB_TOKEN: ${{ secrets.GITHUB_TOKEN }}
+  GITHUB_TOKEN: ${{ secrets.PROJECTS_READ }}
 
 jobs:
   run-meta:
@@ -38,9 +38,6 @@
       - name: Run get-reviews
         run: python scripts/get-reviews.py
       - name: Run get-sprint-data
-        env:
-<<<<<<< HEAD
-          GITHUB_TOKEN: ${{ secrets.UPDATE_BOARD }}
         run: python scripts/get-sprint-data.py
       - name: get-review-contributors
         run: python scripts/get-review-contributors.py
@@ -63,15 +60,6 @@
         with:
           name: metrics
           path: _data
-=======
-          GITHUB_TOKEN: ${{ secrets.PROJECTS_READ }}
-        run: |
-          pip install -r requirements.txt
-          python scripts/get-prs.py
-          python scripts/get-reviews.py
-          python scripts/get-sprint-data.py
-          python scripts/get-review-contributors.py 
->>>>>>> 8f9d92a0
       - name: Create Pull Request
         uses: peter-evans/create-pull-request@v6
         with:
