# README: About pyOpenSci peer review metrics
<!-- ALL-CONTRIBUTORS-BADGE:START - Do not remove or modify this section -->
[![All Contributors](https://img.shields.io/badge/all_contributors-2-orange.svg?style=flat-square)](#contributors-)
<!-- ALL-CONTRIBUTORS-BADGE:END -->

This is a dashboard created using mystmd [![Made with MyST](https://img.shields.io/badge/made%20with-myst-orange)](https://myst.tools). Myst-md is a community developed tool that makes it easier for scientists to create fully reproducible (and interactive) workflows and reports that are easily shared.

## How to use this repository

To work with this repository do the following:

### 1. Create & activate a fresh Python environment.

```bash
mamba env create -f environment.yml
mamba activate pyos-myst
```

### 2. Create a .env file

Copy the .env-default file in this repository, and rename it to ".env". This is the file in which you'll paste your GitHub access token.

### 3. Configure your GitHub access token

This dashboard leverages pyOpenSci's package [`pyosMeta`](https://github.com/pyOpenSci/pyosMeta) to obtain contributor and peer review metadata. To use this package, the user needs to supply a GitHub access token, which can be obtained from their GitHub account. Click on your profile image and navigate to "Settings", and then "Developer Settings".

![Image of GitHub Developer Settings page](images/developer_settings.png "Developer Settings page")
<br/><br/>
Create a new fine-grained personal access token, adding a name, expiration, description, and ensure the "Repository Access" is set to "Public Repositories (read-only)". No other configuration needed. At the bottom of the page, click "Generate token". 

![Image of personal access token](images/token.png "Token configuration page")
<br/><br/>
Once the token has been generated, copy the token string and paste it into the ".env" file next to `GITHUB_TOKEN=`. You are now configured to work with the information harvested using `pyosMeta`.

### 4. Install nodejs

```bash
mamba install -c conda-forge "nodejs>=20,<21" mystmd
```

## 3. Install required packages

Inside of the pyos-myst environment, install required packages.

```bash
<<<<<<< HEAD
mamba install -c conda-forge "nodejs>=20,<21" mystmd
=======
pip install -r requirements.txt
>>>>>>> a45c7b1c
```

### 5. Local preview

Finally preview this locally:

Run `myst` to create and run a local live server that will update as you
update your code / workflows.

To build the html files and run code use:

`myst build --execute` to execute code`

To build a local server that runs and executes code:
`myst start --execute`

## When i tried to use md files to executive code (which is preferred) it couldn't find the kernel

🪐 Jupyter server did not start
Unable to instantiate connection to Jupyter Server

If we use juyter then we want to ensure

jupyterlab_myst is installed to be able to use eval statements

`myst start --execute`
to run and execute code.

To run - jupyterlab_myst

## Environment

use the environment.yml file

`>> myst`

you will get:

```
Welcome to the MyST Markdown CLI!! 🎉 🚀

myst init walks you through creating a myst.yml file.

You can use myst to:

 - create interactive websites from markdown and Jupyter Notebooks 📈
 - build & export professional PDFs and Word documents 📄

Learn more about this CLI and MyST Markdown at: https://mystmd.org


✅ Project already initialized with config file: myst.yml
✅ Site already initialized with config file: myst.yml

? Would you like to run myst start now? (Y/n) y
```

```
📖 Built README.md in 32 ms.
📖 Built 03-leah.ipynb in 32 ms.
📚 Built 4 pages for project in 147 ms.


        ✨✨✨  Starting Book Theme  ✨✨✨



🔌 Server started on port 3000!  🥳 🎉


        👉  http://localhost:3000  👈
```

## Build using Nox

You can use nox to build the dashboard locally. Nox will
create an environment for you with all needed dependencies.

To start, install [nox](https://nox.thea.codes/en/stable/):

Using `pip`:

`python -m pip install nox`

or [`pipx` for global install](https://pipx.pypa.io/stable/):

`pipx install nox`

### Build a static html website

To build the html version of the dashboard use

`nox -s build`

### Build a live local server dashboard

To build the dashboard as a local server that will update
as you update the files use:

`nox -s serve`

One a mac you can use `ctrl + d` to stop a live server.

## Contributors ✨

Thanks goes to these wonderful people ([emoji key](https://allcontributors.org/docs/en/emoji-key)):

<!-- ALL-CONTRIBUTORS-LIST:START - Do not remove or modify this section -->
<!-- prettier-ignore-start -->
<!-- markdownlint-disable -->
<table>
  <tbody>
    <tr>
      <td align="center" valign="top" width="14.28%"><a href="https://github.com/kaiyamag"><img src="https://avatars.githubusercontent.com/u/98053751?v=4?s=100" width="100px;" alt="kaiyamag"/><br /><sub><b>kaiyamag</b></sub></a><br /><a href="https://github.com/pyOpenSci/peer-review-metrics/commits?author=kaiyamag" title="Code">💻</a> <a href="https://github.com/pyOpenSci/peer-review-metrics/pulls?q=is%3Apr+reviewed-by%3Akaiyamag" title="Reviewed Pull Requests">👀</a></td>
      <td align="center" valign="top" width="14.28%"><a href="https://github.com/ehinman"><img src="https://avatars.githubusercontent.com/u/121896266?v=4?s=100" width="100px;" alt="Elise Hinman"/><br /><sub><b>Elise Hinman</b></sub></a><br /><a href="https://github.com/pyOpenSci/peer-review-metrics/commits?author=ehinman" title="Code">💻</a> <a href="https://github.com/pyOpenSci/peer-review-metrics/pulls?q=is%3Apr+reviewed-by%3Aehinman" title="Reviewed Pull Requests">👀</a></td>
    </tr>
  </tbody>
</table>

<!-- markdownlint-restore -->
<!-- prettier-ignore-end -->

<!-- ALL-CONTRIBUTORS-LIST:END -->

This project follows the [all-contributors](https://github.com/all-contributors/all-contributors) specification. Contributions of any kind welcome!<|MERGE_RESOLUTION|>--- conflicted
+++ resolved
@@ -43,11 +43,8 @@
 Inside of the pyos-myst environment, install required packages.
 
 ```bash
-<<<<<<< HEAD
 mamba install -c conda-forge "nodejs>=20,<21" mystmd
-=======
 pip install -r requirements.txt
->>>>>>> a45c7b1c
 ```
 
 ### 5. Local preview
